# This is the official list of StellarGraph authors for copyright purposes, as well as copyright holders of reference
# implementations of the algorithms used/implemented in StellarGraph.
# This file is distinct from the CONTRIBUTORS files.
# See the latter for an explanation.

StellarGraph library:
Copyright (c) 2018  (CSIRO)
All rights reserved

Node2Vec algorithm:
Copyright (c) 2016 Aditya Grover | MIT License

GraphSAGE algorithm:
Copyright (c) 2017 William L. Hamilton, Rex Ying | MIT License
Copyright (c) 2016 Thomas Kipf | MIT License

<<<<<<< HEAD
GAT algorithm:
Copyright (c) 2018 Daniele Grattarola | MIT License
Copyright (c) 2018 Petar Veličković | MIT License
=======
Graph Convolutional Networks (GCN) algorithm:
Copyright (c) 2016 Thomas Kipf | MIT License
>>>>>>> c54fa239
<|MERGE_RESOLUTION|>--- conflicted
+++ resolved
@@ -14,11 +14,9 @@
 Copyright (c) 2017 William L. Hamilton, Rex Ying | MIT License
 Copyright (c) 2016 Thomas Kipf | MIT License
 
-<<<<<<< HEAD
+Graph Convolutional Networks (GCN) algorithm:
+Copyright (c) 2016 Thomas Kipf | MIT License
+
 GAT algorithm:
 Copyright (c) 2018 Daniele Grattarola | MIT License
-Copyright (c) 2018 Petar Veličković | MIT License
-=======
-Graph Convolutional Networks (GCN) algorithm:
-Copyright (c) 2016 Thomas Kipf | MIT License
->>>>>>> c54fa239
+Copyright (c) 2018 Petar Veličković | MIT License