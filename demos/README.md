--- conflicted
+++ resolved
@@ -7,8 +7,8 @@
 workflows on both homogeneous and heterogeneous networks.
 
 Each folder contains one or more examples of using the StellarGraph implementations of the
-state-of-the-art algorithms, GraphSAGE [3], HinSAGE, Node2Vec [1], and Metapath2Vec [2].
-GraphSAGE and HinSAGE are variants of Graph Convolutional Neural networks [5]. Node2Vec and
+state-of-the-art algorithms, GraphSAGE [3], HinSAGE, GCN [5], GAT [6], Node2Vec [1], and Metapath2Vec [2]. 
+GraphSAGE, HinSAGE, and GAT are variants of Graph Convolutional Neural networks [5]. Node2Vec and
 Metapath2Vec are methods based on graph random walks and representation learning using the
 Word2Vec [4] algorithm.
 
@@ -38,6 +38,10 @@
 
     Example of supervised node classification for a homogeneous network with attributed nodes, using the GraphSAGE algorithm.
     
+* [`/node-classification-gcn`](https://github.com/stellargraph/stellargraph/tree/master/demos/node-classification-gcn)
+
+    Example of semi-supervised node classification for a homogeneous network, using the GCN algorithm.
+
 * [`/node-classification-gat`](https://github.com/stellargraph/stellargraph/tree/master/demos/node-classification-gat)
 
     Example of supervised node classification for a homogeneous network with attributed nodes, using the GAT algorithm [6].
@@ -52,10 +56,6 @@
     Example of semi-supervised node classification for a heterogeneous network with multiple node and link types,
     using the HinSAGE algorithm.
 
-* [`/node-classification-gcn`](https://github.com/stellargraph/stellargraph/tree/master/demos/node-classification-gcn)
-
-    Example of semi-supervised node classification for a homogeneous network, using the GCN algorithm.
-
 * [`/calibration`](https://github.com/stellargraph/stellargraph/tree/master/demos/calibration)
 
     Examples of calibrating graph convolutional neural networks, e.g., GraphSAGE, for binary and
@@ -64,32 +64,24 @@
 
 ## References
 
-1. Node2Vec: Scalable Feature Learning for Networks. A. Grover, J. Leskovec. ACM SIGKDD International Conference on
+1. Node2Vec: Scalable Feature Learning for Networks. A. Grover, J. Leskovec. ACM SIGKDD International Conference on 
 Knowledge Discovery and Data Mining (KDD), 2016. ([link](https://snap.stanford.edu/node2vec/))
 
-2. Metapath2Vec: Scalable Representation Learning for Heterogeneous Networks. Yuxiao Dong, Nitesh V. Chawla, and
+2. Metapath2Vec: Scalable Representation Learning for Heterogeneous Networks. Yuxiao Dong, Nitesh V. Chawla, and 
 Ananthram Swami. ACM SIGKDD International Conference on Knowledge Discovery and Data Mining (KDD), 135–144, 2017
 ([link](https://ericdongyx.github.io/metapath2vec/m2v.html))
 
-3. Inductive Representation Learning on Large Graphs. W.L. Hamilton, R. Ying, and J. Leskovec arXiv:1706.02216
+3. Inductive Representation Learning on Large Graphs. W.L. Hamilton, R. Ying, and J. Leskovec arXiv:1706.02216 
 [cs.SI], 2017. ([link](http://snap.stanford.edu/graphsage/))
 
-4. Distributed representations of words and phrases and their compositionality. T. Mikolov,
+4. Distributed representations of words and phrases and their compositionality. T. Mikolov, 
 I. Sutskever, K. Chen, G. S. Corrado, and J. Dean. In Advances in Neural Information Processing
  Systems (NIPS), pp. 3111-3119, 2013. ([link](https://papers.nips.cc/paper/5021-distributed-representations-of-words-and-phrases-and-their-compositionality.pdf))
 
-<<<<<<< HEAD
 5. Semi-Supervised Classification with Graph Convolutional Networks. T. Kipf, M. Welling. 
 ICLR 2017. arXiv:1609.02907 ([link](https://arxiv.org/abs/1609.02907))
 
 6. Graph Attention Networks. P. Velickovic et al. ICLR 2018 ([link](https://arxiv.org/abs/1710.10903))
-=======
-5. Semi-Supervised Classification with Graph Convolutional Networks. T. Kipf, M. Welling.
-ICLR 2017. arXiv:1609.02907 [link](https://arxiv.org/abs/1609.02907)
-
-6. Semi-Supervised Classification with Graph Convolutional Networks. T. Kipf, M. Welling. 
-ICLR 2017. arXiv:1609.02907 ([link](https://arxiv.org/abs/1609.02907))
 
 7. On Calibration of Modern Neural Networks. C. Guo, G. Pleiss, Y. Sun, and K. Q. Weinberger. 
-ICML 2017. ([link](https://geoffpleiss.com/nn_calibration))
->>>>>>> c54fa239
+ICML 2017. ([link](https://geoffpleiss.com/nn_calibration))