#!/usr/bin/env python3
# -*- coding: utf-8 -*-
#
# Copyright 2019 Data61, CSIRO
#
# Licensed under the Apache License, Version 2.0 (the "License");
# you may not use this file except in compliance with the License.
# You may obtain a copy of the License at
#
#   http://www.apache.org/licenses/LICENSE-2.0
#
# Unless required by applicable law or agreed to in writing, software
# distributed under the License is distributed on an "AS IS" BASIS,
# WITHOUT WARRANTIES OR CONDITIONS OF ANY KIND, either express or implied.
# See the License for the specific language governing permissions and
# limitations under the License.

__all__ = ["UnsupervisedSampler"]


import random
import numpy as np

from stellargraph.core.utils import is_real_iterable
from stellargraph.core.graph import StellarGraph
from stellargraph.data.explorer import UniformRandomWalk
from stellargraph.data.explorer import BiasedRandomWalk


class UnsupervisedSampler:
    """
        The UnsupervisedSampler is responsible for sampling walks in the given graph
        and returning positive and negative samples w.r.t. those walks, on demand.

        The positive samples are all the (target, context) pairs from the walks and the negative
        samples are contexts generated for each target based on a sampling distribtution.

        Currently only uniform random walks are performed, other walk strategies (such as
        second order walks) will be enabled in the future.

        Args:
            G (StellarGraph): A stellargraph with features.
            nodes (optional, iterable) The root nodes from which individual walks start.
                If not provided, all nodes in the graph are used.
            length (int): An integer giving the length of the walks. Length must be at least 2.
            number_of_walks (int): Number of walks from each root node.
            walker: the walker used to generate random walks, which can be a instance of UniformRandomWalk or BiasedRandomWalk. If walker
                is None, it will be set to an instance of UniformRandomWalk.
            seed(int): the seed used to generate the initial random state
            bidirectional(bool): whether to collect node context pairs in a bidirectional way, for node 'u' with its 
                following context node 'v' in a random walk, if birectional is set to be True, both '(u, v)' and '(v, u)' 
                are collected as node context pairts, otherwise, only '(u, v)' is collected as a node context pair. The default value
                is set to Fasle.
            context_sampling(bool): whether to perform sampling on the length of random walks for collect node context pairs. The default
                value is set to False.
    """

<<<<<<< HEAD
    def __init__(
        self,
        G,
        nodes=None,
        length=2,
        number_of_walks=1,
        walker=None,
        seed=None,
        bidirectional=False,
        context_sampling=False,
    ):
        if not isinstance(G, StellarGraphBase):
=======
    def __init__(self, G, nodes=None, length=2, number_of_walks=1, seed=None):
        if not isinstance(G, StellarGraph):
>>>>>>> 28317843
            raise ValueError(
                "({}) Graph must be a StellarGraph or StellarDigraph object.".format(
                    type(self).__name__
                )
            )
        else:
            self.graph = G

        if walker is not None:
            # only work with UniformRandomWalker and BiasedRandomWalker at the moment
            if not isinstance(walker, UniformRandomWalk) and not isinstance(
                walker, BiasedRandomWalk
            ):
                raise TypeError(
                    "({}) Only the UniformRandomWalks and BiasedRandomWalks are possible".format(
                        type(self).__name__
                    )
                )
            else:
                self.walker = walker
        else:
            self.walker = UniformRandomWalk(G, seed=seed)

        # Define the root nodes for the walks
        # if no root nodes are provided for sampling defaulting to using all nodes as root nodes.
        if nodes is None:
            self.nodes = list(G.nodes())
        elif is_real_iterable(nodes):  # check whether the nodes provided are valid.
            self.nodes = list(nodes)
        else:
            raise ValueError("nodes parameter should be an iterableof node IDs.")

        # Require walks of at lease length two because to create a sample pair we need at least two nodes.
        if length < 2:
            raise ValueError(
                "({}) For generating (target,context) samples, walk length has to be at least 2".format(
                    type(self).__name__
                )
            )
        else:
            self.length = length

        if number_of_walks < 1:
            raise ValueError(
                "({}) At least 1 walk from each head node has to be done".format(
                    type(self).__name__
                )
            )
        else:
            self.number_of_walks = number_of_walks

        # Setup an interal random state with the given seed
        self.random = random.Random(seed)
        self.bidirectional = bidirectional
        self.context_sampling = context_sampling

    def generator(self, batch_size):

        """
        This method yields a batch_size number of positive and negative samples from the graph.
        This method generates one walk at a time of a given length from each root node and returns
        the positive pairs from the walks and the same number of negative pairs from a global
        node sampling distribution.

        Currently the global node sampling distribution for the negative pairs is the degree
        distribution to the 3/4 power. This is the same used in node2vec
        (https://snap.stanford.edu/node2vec/).

        Args:
             batch_size (int): The number of samples to generate for each batch.
                This must be an even number.

        Returns:
            Tuple of lists of target/context pairs and labels – 0 for a negative and 1 for a
             positive pair: ([[target, context] ,... ], [label, ...])
        """
        self._check_parameter_values(batch_size)

        positive_pairs = list()
        negative_pairs = list()

        sample_counter = 0

        all_nodes = list(self.graph.nodes())

        # Use the sampling distribution as per node2vec
        degrees = self.graph.node_degrees()
        sampling_distribution = [degrees[n] ** 0.75 for n in all_nodes]

        done = False
        while not done:
            self.random.shuffle(self.nodes)
            for node in self.nodes:  # iterate over root nodes
                # Get 1 walk at a time. For now its assumed that its a uniform random walker or biased random walker
                if self.context_sampling:
                    walk = self.walker.run(
                        nodes=[node],  # root nodes
                        length=int(
                            np.ceil(self.length * self.random.random())
                        ),  # maximum length of a random walk
                        n=1,  # number of random walks per root node
                    )
                else:
                    walk = self.walker.run(
                        nodes=[node],  # root nodes
                        length=self.length,  # maximum length of a random walk
                        n=1,  # number of random walks per root node
                    )
                # (target,contect) pair sampling
                target = walk[0][0]
                context_window = walk[0][1:]
                for context in context_window:
                    # Don't add self pairs
                    if context == target:
                        continue

                    for _ in range(2):
                        positive_pairs.append((target, context))
                        sample_counter += 1

                        # For each positive sample, add a negative sample.
                        random_sample = self.random.choices(
                            all_nodes, weights=sampling_distribution, k=1
                        )
                        negative_pairs.append((target, *random_sample))
                        sample_counter += 1

                        # If the batch_size number of samples are accumulated, yield.
                        if sample_counter == batch_size:
                            all_pairs = positive_pairs + negative_pairs
                            all_targets = [1] * len(positive_pairs) + [0] * len(
                                negative_pairs
                            )

                            positive_pairs.clear()
                            negative_pairs.clear()
                            sample_counter = 0

                            edge_ids_labels = list(zip(all_pairs, all_targets))
                            self.random.shuffle(edge_ids_labels)
                            edge_ids, edge_labels = [
                                [z[i] for z in edge_ids_labels] for i in (0, 1)
                            ]

                            yield edge_ids, edge_labels

                        if self.bidirectional is False:
                            break
                        target, context = context, target

    def _check_parameter_values(self, batch_size):
        """
        Checks that the parameter values are valid or raises ValueError exceptions with a message indicating the
        parameter (the first one encountered in the checks) with invalid value.

        Args:
            batch_size: <int> number of samples to generate in each call of generator

        """

        if (
            batch_size is None
        ):  # must provide a batch size since this is an indicator of how many samples to return
            raise ValueError(
                "({}) The batch_size must be provided to generate samples for each batch in the epoch".format(
                    type(self).__name__
                )
            )

        if type(batch_size) != int:  # must be an integer
            raise TypeError(
                "({}) The batch_size must be positive integer.".format(
                    type(self).__name__
                )
            )

        if batch_size < 1:  # must be greater than 0
            raise ValueError(
                "({}) The batch_size must be positive integer.".format(
                    type(self).__name__
                )
            )

        if (
            batch_size % 2 != 0
        ):  # should be even since we generate 1 negative sample for each positive one.
            raise ValueError(
                "({}) The batch_size must be an even integer since equal number of positive and negative samples are generated in each batch.".format(
                    type(self).__name__
                )
            )<|MERGE_RESOLUTION|>--- conflicted
+++ resolved
@@ -55,7 +55,6 @@
                 value is set to False.
     """
 
-<<<<<<< HEAD
     def __init__(
         self,
         G,
@@ -67,11 +66,7 @@
         bidirectional=False,
         context_sampling=False,
     ):
-        if not isinstance(G, StellarGraphBase):
-=======
-    def __init__(self, G, nodes=None, length=2, number_of_walks=1, seed=None):
         if not isinstance(G, StellarGraph):
->>>>>>> 28317843
             raise ValueError(
                 "({}) Graph must be a StellarGraph or StellarDigraph object.".format(
                     type(self).__name__
