# -*- coding: utf-8 -*-
#
# Copyright 2018-2020 Data61, CSIRO
#
# Licensed under the Apache License, Version 2.0 (the "License");
# you may not use this file except in compliance with the License.
# You may obtain a copy of the License at
#
#   http://www.apache.org/licenses/LICENSE-2.0
#
# Unless required by applicable law or agreed to in writing, software
# distributed under the License is distributed on an "AS IS" BASIS,
# WITHOUT WARRANTIES OR CONDITIONS OF ANY KIND, either express or implied.
# See the License for the specific language governing permissions and
# limitations under the License.

"""
Sequences to provide input to Keras

"""
__all__ = [
    "NodeSequence",
    "LinkSequence",
    "OnDemandLinkSequence",
    "FullBatchSequence",
    "SparseFullBatchSequence",
    "RelationalFullBatchNodeSequence",
    "GraphSequence",
]

import warnings
import operator
import random
import collections
import numpy as np
import itertools as it
import networkx as nx
import scipy.sparse as sps
from tensorflow.keras import backend as K
from functools import reduce
from tensorflow.keras.utils import Sequence
from ..data.unsupervised_sampler import UnsupervisedSampler
from ..core.utils import is_real_iterable
from ..random import random_state
from scipy import sparse


class NodeSequence(Sequence):
    """Keras-compatible data generator to use with the Keras
    methods :meth:`keras.Model.fit_generator`, :meth:`keras.Model.evaluate_generator`,
    and :meth:`keras.Model.predict_generator`.

    This class generated data samples for node inference models
    and should be created using the `.flow(...)` method of
    :class:`GraphSAGENodeGenerator` or :class:`DirectedGraphSAGENodeGenerator`
    or :class:`HinSAGENodeGenerator` or :class:`Attri2VecNodeGenerator`.

    These generator classes are used within the NodeSequence to generate
    the required features for downstream ML tasks from the graph.

    Args:
        sample_function (Callable): A function that returns features for supplied head nodes.
        ids (list): A list of the node_ids to be used as head-nodes in the downstream task.
        targets (list, optional): A list of targets or labels to be used in the downstream task.
        shuffle (bool): If True (default) the ids will be randomly shuffled every epoch.
    """

    def __init__(
        self, sample_function, batch_size, ids, targets=None, shuffle=True, seed=None
    ):
        # Check that ids is an iterable
        if not is_real_iterable(ids):
            raise TypeError("IDs must be an iterable or numpy array of graph node IDs")

        # Check targets is iterable & has the correct length
        if targets is not None:
            if not is_real_iterable(targets):
                raise TypeError("Targets must be None or an iterable or numpy array ")
            if len(ids) != len(targets):
                raise ValueError(
                    "The length of the targets must be the same as the length of the ids"
                )
            self.targets = np.asanyarray(targets)
        else:
            self.targets = None

        # Store the generator to draw samples from graph
        if isinstance(sample_function, collections.Callable):
            self._sample_function = sample_function
        else:
            raise TypeError(
                "({}) The sampling function expects a callable function.".format(
                    type(self).__name__
                )
            )

        self.ids = list(ids)
        self.data_size = len(self.ids)
        self.shuffle = shuffle
        self.batch_size = batch_size
        self._rs, _ = random_state(seed)

        # Shuffle IDs to start
        self.on_epoch_end()

    def __len__(self):
        """Denotes the number of batches per epoch"""
        return int(np.ceil(self.data_size / self.batch_size))

    def __getitem__(self, batch_num):
        """
        Generate one batch of data

        Args:
            batch_num (int): number of a batch

        Returns:
            batch_feats (list): Node features for nodes and neighbours sampled from a
                batch of the supplied IDs
            batch_targets (list): Targets/labels for the batch.

        """
        start_idx = self.batch_size * batch_num
        end_idx = start_idx + self.batch_size
        if start_idx >= self.data_size:
            raise IndexError("Mapper: batch_num larger than length of data")
        # print("Fetching batch {} [{}]".format(batch_num, start_idx))

        # The ID indices for this batch
        batch_indices = self.indices[start_idx:end_idx]

        # Get head (root) nodes
        head_ids = [self.ids[ii] for ii in batch_indices]

        # Get corresponding targets
        batch_targets = None if self.targets is None else self.targets[batch_indices]

        # Get features for nodes
        batch_feats = self._sample_function(head_ids, batch_num)

        return batch_feats, batch_targets

    def on_epoch_end(self):
        """
        Shuffle all head (root) nodes at the end of each epoch
        """
        self.indices = list(range(self.data_size))
        if self.shuffle:
            self._rs.shuffle(self.indices)


class LinkSequence(Sequence):
    """
    Keras-compatible data generator to use with Keras methods :meth:`keras.Model.fit_generator`,
    :meth:`keras.Model.evaluate_generator`, and :meth:`keras.Model.predict_generator`
    This class generates data samples for link inference models
    and should be created using the :meth:`flow` method of
    :class:`GraphSAGELinkGenerator` or :class:`HinSAGELinkGenerator` or :class:`Attri2VecLinkGenerator`.

    Args:
        sample_function (Callable): A function that returns features for supplied head nodes.
        ids (iterable): Link IDs to batch, each link id being a tuple of (src, dst) node ids.
        targets (list, optional): A list of targets or labels to be used in the downstream task.
        shuffle (bool): If True (default) the ids will be randomly shuffled every epoch.
        seed (int, optional): Random seed
    """

    def __init__(
        self, sample_function, batch_size, ids, targets=None, shuffle=True, seed=None
    ):
        # Check that ids is an iterable
        if not is_real_iterable(ids):
            raise TypeError("IDs must be an iterable or numpy array of graph node IDs")

        # Check targets is iterable & has the correct length
        if targets is not None:
            if not is_real_iterable(targets):
                raise TypeError("Targets must be None or an iterable or numpy array ")
            if len(ids) != len(targets):
                raise ValueError(
                    "The length of the targets must be the same as the length of the ids"
                )
            self.targets = np.asanyarray(targets)
        else:
            self.targets = None

        # Ensure number of labels matches number of ids
        if targets is not None and len(ids) != len(targets):
            raise ValueError("Length of link ids must match length of link targets")

        # Store the generator to draw samples from graph
        if isinstance(sample_function, collections.Callable):
            self._sample_features = sample_function
        else:
            raise TypeError(
                "({}) The sampling function expects a callable function.".format(
                    type(self).__name__
                )
            )

        self.batch_size = batch_size
        self.ids = list(ids)
        self.data_size = len(self.ids)
        self.shuffle = shuffle
        self._rs, _ = random_state(seed)

        # Shuffle the IDs to begin
        self.on_epoch_end()

    def __len__(self):
        """Denotes the number of batches per epoch"""
        return int(np.ceil(self.data_size / self.batch_size))

    def __getitem__(self, batch_num):
        """
        Generate one batch of data
        Args:
            batch_num (int): number of a batch
        Returns:
            batch_feats (list): Node features for nodes and neighbours sampled from a
                batch of the supplied IDs
            batch_targets (list): Targets/labels for the batch.
        """
        start_idx = self.batch_size * batch_num
        end_idx = start_idx + self.batch_size

        if start_idx >= self.data_size:
            raise IndexError("Mapper: batch_num larger than length of data")
        # print("Fetching {} batch {} [{}]".format(self.name, batch_num, start_idx))

        # The ID indices for this batch
        batch_indices = self.indices[start_idx:end_idx]

        # Get head (root) nodes for links
        head_ids = [self.ids[ii] for ii in batch_indices]

        # Get targets for nodes
        batch_targets = None if self.targets is None else self.targets[batch_indices]

        # Get node features for batch of link ids
        batch_feats = self._sample_features(head_ids, batch_num)

        return batch_feats, batch_targets

    def on_epoch_end(self):
        """
        Shuffle all link IDs at the end of each epoch
        """
        self.indices = list(range(self.data_size))
        if self.shuffle:
            self._rs.shuffle(self.indices)


class OnDemandLinkSequence(Sequence):
    """
    Keras-compatible data generator to use with Keras methods :meth:`keras.Model.fit_generator`,
    :meth:`keras.Model.evaluate_generator`, and :meth:`keras.Model.predict_generator`

    This class generates data samples for link inference models
    and should be created using the :meth:`flow` method of
    :class:`GraphSAGELinkGenerator` or :class:`Attri2VecLinkGenerator`.

    Args:
        sample_function (Callable): A function that returns features for supplied head nodes.
        sampler (UnsupersizedSampler):  An object that encapsulates the neighbourhood sampling of a graph.
            The generator method of this class returns a batch of positive and negative samples on demand.
    """

    def __init__(self, sample_function, batch_size, walker, shuffle=True):
        # Store the generator to draw samples from graph
        if isinstance(sample_function, collections.Callable):
            self._sample_features = sample_function
        else:
            raise TypeError(
                "({}) The sampling function expects a callable function.".format(
                    type(self).__name__
                )
            )

        if not isinstance(walker, UnsupervisedSampler):
            raise TypeError(
                "({}) UnsupervisedSampler is required.".format(type(self).__name__)
            )

        self.batch_size = batch_size
        self.walker = walker
        self.shuffle = shuffle
        # FIXME(#681): all batches are created at once, so this is no longer "on demand"
        self._batches = self._create_batches()
        self.length = len(self._batches)
        self.data_size = sum(len(batch[0]) for batch in self._batches)

    def __getitem__(self, batch_num):
        """
        Generate one batch of data.

        Args:
            batch_num<int>: number of a batch

        Returns:
            batch_feats<list>: Node features for nodes and neighbours sampled from a
                batch of the supplied IDs
            batch_targets<list>: Targets/labels for the batch.

        """

        if batch_num >= self.__len__():
            raise IndexError(
                "Mapper: batch_num larger than number of esstaimted  batches for this epoch."
            )
        # print("Fetching {} batch {} [{}]".format(self.name, batch_num, start_idx))

        # Get head nodes and labels
        head_ids, batch_targets = self._batches[batch_num]

        # Obtain features for head ids
        batch_feats = self._sample_features(head_ids, batch_num)

        return batch_feats, batch_targets

    def __len__(self):
        """Denotes the number of batches per epoch"""
        return self.length

    def _create_batches(self):
        return self.walker.run(self.batch_size)

    def on_epoch_end(self):
        """
        Shuffle all link IDs at the end of each epoch
        """
        if self.shuffle:
            self._batches = self._create_batches()


def _full_batch_array_and_reshape(array, propagate_none=False):
    """
    Args:
        array: an array-like object
        propagate_none: if True, return None when array is None
    Returns:
        array as a numpy array with an extra first dimension (batch dimension) equal to 1
    """
    # if it's ok, just short-circuit on None (e.g. for target arrays, that may or may not exist)
    if propagate_none and array is None:
        return None

    as_np = np.asanyarray(array)
    return np.reshape(as_np, (1,) + as_np.shape)


class FullBatchSequence(Sequence):
    """
    Keras-compatible data generator for for node inference models
    that require full-batch training (e.g., GCN, GAT).
    Use this class with the Keras methods :meth:`keras.Model.fit_generator`,
        :meth:`keras.Model.evaluate_generator`, and
        :meth:`keras.Model.predict_generator`,

    This class should be created using the `.flow(...)` method of
    :class:`FullBatchNodeGenerator`.

    Args:
        features (np.ndarray): An array of node features of size (N x F),
            where N is the number of nodes in the graph, F is the node feature size
        A (np.ndarray or sparse matrix): An adjacency matrix of the graph of size (N x N).
        targets (np.ndarray, optional): An optional array of node targets of size (N x C),
            where C is the target size (e.g., number of classes for one-hot class targets)
        indices (np.ndarray, optional): Array of indices to the feature and adjacency matrix
            of the targets. Required if targets is not None.
    """

    use_sparse = False

    def __init__(self, features, A, targets=None, indices=None):

        if (targets is not None) and (len(indices) != len(targets)):
            raise ValueError(
                "When passed together targets and indices should be the same length."
            )

        # Store features and targets as np.ndarray
        self.features = np.asanyarray(features)
        self.target_indices = np.asanyarray(indices)

        # Convert sparse matrix to dense:
        if sps.issparse(A) and hasattr(A, "toarray"):
            self.A_dense = _full_batch_array_and_reshape(A.toarray())
        elif isinstance(A, (np.ndarray, np.matrix)):
            self.A_dense = _full_batch_array_and_reshape(A)
        else:
            raise TypeError(
                "Expected input matrix to be either a Scipy sparse matrix or a Numpy array."
            )

        # Reshape all inputs to have batch dimension of 1
        self.features = _full_batch_array_and_reshape(features)
        self.target_indices = _full_batch_array_and_reshape(indices)
        self.inputs = [self.features, self.target_indices, self.A_dense]

        self.targets = _full_batch_array_and_reshape(targets, propagate_none=True)

    def __len__(self):
        return 1

    def __getitem__(self, index):
        return self.inputs, self.targets


class SparseFullBatchSequence(Sequence):
    """
    Keras-compatible data generator for for node inference models
    that require full-batch training (e.g., GCN, GAT).
    Use this class with the Keras methods :meth:`keras.Model.fit_generator`,
        :meth:`keras.Model.evaluate_generator`, and
        :meth:`keras.Model.predict_generator`,

    This class uses sparse matrix representations to send data to the models,
    and only works with the Keras tensorflow backend. For any other backends,
    use the :class:`FullBatchSequence` class.

    This class should be created using the `.flow(...)` method of
    :class:`FullBatchNodeGenerator`.

    Args:
        features (np.ndarray): An array of node features of size (N x F),
            where N is the number of nodes in the graph, F is the node feature size
        A (sparse matrix): An adjacency matrix of the graph of size (N x N).
        targets (np.ndarray, optional): An optional array of node targets of size (N x C),
            where C is the target size (e.g., number of classes for one-hot class targets)
        indices (np.ndarray, optional): Array of indices to the feature and adjacency matrix
            of the targets. Required if targets is not None.
    """

    use_sparse = True

    def __init__(self, features, A, targets=None, indices=None):

        if (targets is not None) and (len(indices) != len(targets)):
            raise ValueError(
                "When passed together targets and indices should be the same length."
            )

        # Ensure matrix is in COO format to extract indices
        if sps.isspmatrix(A):
            A = A.tocoo()

        else:
            raise ValueError("Adjacency matrix not in expected sparse format")

        # Convert matrices to list of indices & values
        self.A_indices = np.expand_dims(
            np.hstack((A.row[:, None], A.col[:, None])), 0
        ).astype("int64")
        self.A_values = np.expand_dims(A.data, 0)

        # Reshape all inputs to have batch dimension of 1
        self.target_indices = _full_batch_array_and_reshape(indices)
        self.features = _full_batch_array_and_reshape(features)
        self.inputs = [
            self.features,
            self.target_indices,
            self.A_indices,
            self.A_values,
        ]

        self.targets = _full_batch_array_and_reshape(targets, propagate_none=True)

    def __len__(self):
        return 1

    def __getitem__(self, index):
        return self.inputs, self.targets


class RelationalFullBatchNodeSequence(Sequence):
    """
    Keras-compatible data generator for for node inference models on relational graphs
    that require full-batch training (e.g., RGCN).
    Use this class with the Keras methods :meth:`keras.Model.fit_generator`,
        :meth:`keras.Model.evaluate_generator`, and
        :meth:`keras.Model.predict_generator`,

    This class uses either dense or sparse representations to send data to the models.

    This class should be created using the `.flow(...)` method of
    :class:`RelationalFullBatchNodeGenerator`.

    Args:
        features (np.ndarray): An array of node features of size (N x F),
            where N is the number of nodes in the graph, F is the node feature size
        As (list of sparse matrices): A list of length R of adjacency matrices of the graph of size (N x N)
            where R is the number of relationships in the graph.
        targets (np.ndarray, optional): An optional array of node targets of size (N x C),
            where C is the target size (e.g., number of classes for one-hot class targets)
        indices (np.ndarray, optional): Array of indices to the feature and adjacency matrix
            of the targets. Required if targets is not None.
    """

    def __init__(self, features, As, use_sparse, targets=None, indices=None):

        if (targets is not None) and (len(indices) != len(targets)):
            raise ValueError(
                "When passed together targets and indices should be the same length."
            )

        self.use_sparse = use_sparse

        # Convert all adj matrices to dense and reshape to have batch dimension of 1
        if self.use_sparse:
            self.A_indices = [
                np.expand_dims(np.hstack((A.row[:, None], A.col[:, None])), 0)
                for A in As
            ]
            self.A_values = [np.expand_dims(A.data, 0) for A in As]
            self.As = self.A_indices + self.A_values
        else:
            self.As = [np.expand_dims(A.todense(), 0) for A in As]

        # Make sure all inputs are numpy arrays, and have batch dimension of 1
        self.target_indices = _full_batch_array_and_reshape(indices)
        self.features = _full_batch_array_and_reshape(features)
        self.inputs = [self.features, self.target_indices] + self.As

        self.targets = _full_batch_array_and_reshape(targets, propagate_none=True)

    def __len__(self):
        return 1

    def __getitem__(self, index):
        return self.inputs, self.targets


class GraphSequence(Sequence):
    """
    A Keras-compatible data generator for graph inference graph classification models.
    Use this class with the Keras methods :meth:`keras.Model.fit_generator`,
        :meth:`keras.Model.evaluate_generator`, and
        :meth:`keras.Model.predict_generator`,

    This class should be created using the `.flow(...)` method of
    :class:`GraphGenerator`.

    Args:
        graphs (list)): The graphs as StellarGraph objects
        targets (np.ndarray, optional): An optional array of graph targets of size (N x C),
            where N is the number of graphs and C is the target size (e.g., number of classes for one-hot class targets)
        normalize_adj (bool, optional): Specifies whether the adjacency matrix for each graph should
            be normalized or not. The default is True.
        batch_size (int, optional): The batch size. It defaults to 1 that is full batch.
        name (str, optional): An optional name for this generator object.
    """

    def __init__(
        self, graphs, targets=None, normalize_adj=True, batch_size=1, name=None
    ):

        self.name = name
        self.graphs = graphs
        self.normalize_adj = normalize_adj
        self.targets = targets
        self.batch_size = batch_size

        if targets is not None:
            if len(graphs) != len(targets):
                raise ValueError(
                    "When passed together targets and the number of graphs should be the same length."
                )

            self.targets = np.asanyarray(targets)

        self.on_epoch_end()

    def __len__(self):
        num_batches = len(self.graphs) // self.batch_size + 1
        return num_batches

    def __normalize_adj(self, adj):
        # FIXME: This is not the correct adjacency matrix normalization for GCN
        adj.setdiag(1)  # add self loops
        degree_matrix_diag = 1.0 / (adj.sum(axis=1) + 1)
        degree_matrix_diag = np.squeeze(np.asarray(degree_matrix_diag))
        degree_matrix = sparse.lil_matrix(adj.shape)
        degree_matrix.setdiag(degree_matrix_diag)
        adj = degree_matrix.tocsr() @ adj
        return adj

    def __getitem__(self, index):
        # The next batch should be the adjacency matrix for the graph and the corresponding feature vectors
        # and target if available.
        graphs = self.graphs[
            index * self.batch_size : (index * self.batch_size) + self.batch_size
        ]
        adj_graphs = [graph.to_adjacency_matrix() for graph in graphs]

        # The number of nodes for the largest graph in the batch. We are going to pad with 0s the adjacency and node
        # feature matrices to equal in size the adjacency and feature matrices of the largest graph.
        max_nodes = max([graph.number_of_nodes() for graph in graphs])

        # The operations to normalize the adjacency matrix are too slow.
        # Either optimize this or implement as a layer(?)
        if self.normalize_adj:
            adj_graphs = [self.__normalize_adj(adj).toarray() for adj in adj_graphs]

        graph_targets = None
        #
        if self.targets is not None:
            graph_targets = self.targets[
                index * self.batch_size : (index * self.batch_size) + self.batch_size
            ]

        # pad adjacency and feature matrices to equal the size of those from the largest graph
        # we assume that all graphs have node features of equal dimensionality.
        number_of_features = graphs[0].node_features(graphs[0].nodes()).shape[1]
        features = [
            np.pad(
                graph.node_features(graph.nodes()),
                pad_width=(0, max_nodes - graph.number_of_nodes()),
                mode="constant",
                constant_values=0.0,
            )[:, :number_of_features]
            for graph in graphs
        ]
<<<<<<< HEAD

        # FIXME: Adding the batch dimension is legacy from our other custom sequence objects. Do we need it still?
        adj_graphs = [np.expand_dims(adj_graph, axis=0) for adj_graph in adj_graphs]
        node_indices = np.arange(len(features))
        node_indices = node_indices[np.newaxis, np.newaxis, :]
        # features is list of length number of graphs arrays of dimensionality
        #      1 x number of graphs x feature dimensionality
        # node_indices is array of dimensionality of 1 x 1 x number of nodes
        # adj_graphs is list of number of graphs arrays of dimensionality
        #      1 x number of nodes x number of nodes
        # graph_targets is list of arrays
        #      1 x number of graphs x number of classes
        return [features, node_indices, adj_graphs], graph_targets
=======
        features = np.stack(features)
        adj_graphs = [
            np.pad(
                adj_graph,
                pad_width=(0, max_nodes - len(adj_graph)),
                mode="constant",
                constant_values=0.0,
            )
            for adj_graph in adj_graphs
        ]
        adj_graphs = np.stack(adj_graphs)
        out_indices = np.array([-graph.number_of_nodes() for graph in graphs])[:, np.newaxis]
        # features is array of dimensionality
        #      number of graphs x max number of nodes in graph x feature dimensionality
        # out_indices is array of dimensionality
        #      number of graphs x 1
        # adj_graphs is array of dimensionality
        #      number of graphs x max number of nodes x max number of nodes
        # graph_targets is list of arrays
        #      number of graphs x number of classes
        return [features, out_indices, adj_graphs], graph_targets

    def __pad_array(self, data, pad_width):
        return
>>>>>>> b3d21142

    def on_epoch_end(self):
        """
         Shuffle all graphs at the end of each epoch
        """
        # FIXME: We should probably change it so that indexes are stored in the self.
        indexes = list(range(len(self.graphs)))
        random.shuffle(indexes)
        self.graphs = [self.graphs[i] for i in indexes]
        self.targets = self.targets[indexes]<|MERGE_RESOLUTION|>--- conflicted
+++ resolved
@@ -621,21 +621,6 @@
             )[:, :number_of_features]
             for graph in graphs
         ]
-<<<<<<< HEAD
-
-        # FIXME: Adding the batch dimension is legacy from our other custom sequence objects. Do we need it still?
-        adj_graphs = [np.expand_dims(adj_graph, axis=0) for adj_graph in adj_graphs]
-        node_indices = np.arange(len(features))
-        node_indices = node_indices[np.newaxis, np.newaxis, :]
-        # features is list of length number of graphs arrays of dimensionality
-        #      1 x number of graphs x feature dimensionality
-        # node_indices is array of dimensionality of 1 x 1 x number of nodes
-        # adj_graphs is list of number of graphs arrays of dimensionality
-        #      1 x number of nodes x number of nodes
-        # graph_targets is list of arrays
-        #      1 x number of graphs x number of classes
-        return [features, node_indices, adj_graphs], graph_targets
-=======
         features = np.stack(features)
         adj_graphs = [
             np.pad(
@@ -660,7 +645,6 @@
 
     def __pad_array(self, data, pad_width):
         return
->>>>>>> b3d21142
 
     def on_epoch_end(self):
         """
