--- conflicted
+++ resolved
@@ -29,23 +29,6 @@
         with pytest.raises(ValueError):
             UnsupervisedSampler(G=None)
 
-<<<<<<< HEAD
-        # graph has to be a Stellargraph object
-        with pytest.raises(ValueError):
-            UnsupervisedSampler(G=g)
-
-        g = StellarGraph(g)
-
-        # only uniform random walk and biased random walk are supported at the moment
-        with pytest.raises(TypeError):
-            UnsupervisedSampler(G=g, walker="any random walker")
-
-        # if no walker is provided, default to Uniform Random Walk
-        sampler = UnsupervisedSampler(G=g)
-        assert isinstance(sampler.walker, UniformRandomWalk)
-
-=======
->>>>>>> ecd38f9c
         # walk must have length strictly greater than 1
         with pytest.raises(ValueError):
             UnsupervisedSampler(G=line_graph, length=1)
