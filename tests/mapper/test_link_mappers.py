# -*- coding: utf-8 -*-
#
# Copyright 2018-2020 Data61, CSIRO
#
# Licensed under the Apache License, Version 2.0 (the "License");
# you may not use this file except in compliance with the License.
# You may obtain a copy of the License at
#
#   http://www.apache.org/licenses/LICENSE-2.0
#
# Unless required by applicable law or agreed to in writing, software
# distributed under the License is distributed on an "AS IS" BASIS,
# WITHOUT WARRANTIES OR CONDITIONS OF ANY KIND, either express or implied.
# See the License for the specific language governing permissions and
# limitations under the License.


"""
Mapper tests:

GraphSAGELinkMapper(
        G: nx.Graph,
        ids: List[Any],
        link_labels: List[Any] or np.ndarray,
        batch_size: int,
        num_samples: List[int],
        feature_size: Optional[int] = None,
        name: AnyStr = None,
    )
g
"""
import numpy as np
import networkx as nx
import pytest
import random
from stellargraph.mapper import *
from stellargraph.core.graph import *
from stellargraph.data.unsupervised_sampler import *
from ..test_utils.graphs import (
    example_graph,
    example_graph_random,
    example_hin_1,
    repeated_features,
)
from .. import test_utils


pytestmark = test_utils.ignore_stellargraph_experimental_mark


def example_HIN_homo(feature_size_by_type=None):
    nlist = [0, 1, 2, 3, 4, 5]
    if feature_size_by_type is not None:
        features = repeated_features(nlist, feature_size_by_type["B"])
    else:
        features = []

    nodes = pd.DataFrame(features, index=nlist)
    edges = pd.DataFrame(
        [(0, 4), (1, 4), (1, 5), (2, 4), (3, 5)], columns=["source", "target"]
    )

    return StellarGraph({"B": nodes}, {"F": edges})


def example_hin_random(
    feature_size_by_type=None, nodes_by_type={}, n_isolates_by_type={}, edges_by_type={}
):
    """
    Create random heterogeneous graph

    Args:
        feature_size_by_type: Dict of node types to feature size
        nodes_by_type: Dict of node types to number of nodes
        n_isolates_by_type: Dict of node types to number of isolates
        edges_by_type: Dict of edge types to number of edges

    Returns:
        StellarGraph
        Dictionary of node type to node labels
    """
    check_isolates = False
    while not check_isolates:
        G = nx.Graph()
        node_dict = {}
        for nt in nodes_by_type:
            nodes = ["{}_{}".format(nt, ii) for ii in range(nodes_by_type[nt])]
            node_dict[nt] = nodes
            G.add_nodes_from(nodes, label=nt)

        for nt1, nt2 in edges_by_type:
            nodes1 = node_dict[nt1]
            nodes2 = node_dict[nt2]

            niso1 = n_isolates_by_type.get(nt1, 0)
            niso2 = n_isolates_by_type.get(nt2, 0)
            nodes1 = nodes1[:-niso1] if niso1 > 0 else nodes1
            nodes2 = nodes2[:-niso2] if niso2 > 0 else nodes1

            edges = [
                (random.choice(nodes1), random.choice(nodes2))
                for _ in range(edges_by_type[(nt1, nt2)])
            ]
            G.add_edges_from(edges, label="{}_{}".format(nt1, nt2))

        check_isolates = all(
            sum(deg[1] == 0 for deg in nx.degree(G, nodes)) == n_isolates_by_type[nt]
            for nt, nodes in node_dict.items()
        )

    # Add example features
    if feature_size_by_type is not None:
        nt_jj = 0
        for nt, nodes in node_dict.items():
            for ii, n in enumerate(nodes):
                G.nodes[n]["feature"] = (ii + 10 * nt_jj) * np.ones(
                    feature_size_by_type[nt], dtype="int"
                )
            nt_jj += 1

        G = StellarGraph.from_networkx(G, node_features="feature")

    else:
        G = StellarGraph.from_networkx(G)

    return G, node_dict


class Test_GraphSAGELinkGenerator:
    """
    Tests of GraphSAGELinkGenerator class
    """

    n_feat = 4
    batch_size = 2
    num_samples = [2, 2]

    def test_LinkMapper_constructor(self):

        G = example_graph(feature_size=self.n_feat)
        edge_labels = [0] * G.number_of_edges()

        generator = GraphSAGELinkGenerator(
            G, batch_size=self.batch_size, num_samples=self.num_samples
        )
        mapper = generator.flow(G.edges(), edge_labels)
        assert generator.batch_size == self.batch_size
        assert mapper.data_size == G.number_of_edges()
        assert len(mapper.ids) == G.number_of_edges()

        G = example_graph(feature_size=self.n_feat, is_directed=True)
        edge_labels = [0] * G.number_of_edges()
        generator = GraphSAGELinkGenerator(
            G, batch_size=self.batch_size, num_samples=self.num_samples
        )
        mapper = generator.flow(G.edges(), edge_labels)
        assert generator.batch_size == self.batch_size
        assert mapper.data_size == G.number_of_edges()
        assert len(mapper.ids) == G.number_of_edges()

    def test_GraphSAGELinkGenerator_1(self):

        G = example_graph(feature_size=self.n_feat)
        data_size = G.number_of_edges()
        edge_labels = [0] * data_size

        mapper = GraphSAGELinkGenerator(
            G, batch_size=self.batch_size, num_samples=self.num_samples
        ).flow(G.edges(), edge_labels)

        assert len(mapper) == 2

        for batch in range(len(mapper)):
            nf, nl = mapper[batch]
            assert len(nf) == 3 * 2
            for ii in range(2):
                assert nf[ii].shape == (min(self.batch_size, data_size), 1, self.n_feat)
                assert nf[ii + 2].shape == (
                    min(self.batch_size, data_size),
                    2,
                    self.n_feat,
                )
                assert nf[ii + 2 * 2].shape == (
                    min(self.batch_size, data_size),
                    2 * 2,
                    self.n_feat,
                )
                assert len(nl) == min(self.batch_size, data_size)
                assert all(nl == 0)

        with pytest.raises(IndexError):
            nf, nl = mapper[2]

    def test_GraphSAGELinkGenerator_shuffle(self):
        def test_edge_consistency(shuffle):
            G = example_graph(feature_size=1)
            edges = list(G.edges())
            edge_labels = list(range(len(edges)))

            mapper = GraphSAGELinkGenerator(G, batch_size=2, num_samples=[0]).flow(
                edges, edge_labels, shuffle=shuffle
            )

            assert len(mapper) == 2

            for batch in range(len(mapper)):
                nf, nl = mapper[batch]
                e1 = edges[nl[0]]
                e2 = edges[nl[1]]
                assert nf[0][0, 0, 0] == e1[0]
                assert nf[1][0, 0, 0] == e1[1]
                assert nf[0][1, 0, 0] == e2[0]
                assert nf[1][1, 0, 0] == e2[1]

        test_edge_consistency(True)
        test_edge_consistency(False)

    # def test_GraphSAGELinkGenerator_2(self):
    #
    #     G = example_graph(feature_size=self.n_feat)
    #     data_size = G.number_of_edges()
    #     edge_labels = [0] * data_size
    #
    #     with pytest.raises(RuntimeWarning):
    #         GraphSAGELinkGenerator(
    #             G,
    #             G.edges(),
    #             edge_labels,
    #             batch_size=self.batch_size,
    #             num_samples=self.num_samples,
    #             feature_size=2 * self.n_feat,
    #         )

    def test_GraphSAGELinkGenerator_not_Stellargraph(self):
        G = nx.Graph()
        elist = [(1, 2), (2, 3), (1, 4), (3, 2)]
        G.add_edges_from(elist)

        # Add example features
        for v in G.nodes():
            G.nodes[v]["feature"] = np.ones(1)

        with pytest.raises(TypeError):
            GraphSAGELinkGenerator(
                G, batch_size=self.batch_size, num_samples=self.num_samples
            )

    def test_GraphSAGELinkGenerator_zero_samples(self):

        G = example_graph(feature_size=self.n_feat)
        data_size = G.number_of_edges()
        edge_labels = [0] * data_size

        mapper = GraphSAGELinkGenerator(
            G, batch_size=self.batch_size, num_samples=[0]
        ).flow(G.edges(), edge_labels)

        assert len(mapper) == 2

        for ii in range(len(mapper)):
            nf, nl = mapper[ii]
            assert len(nf) == 2 * 2
            for j in range(len(nf)):
                if j < self.batch_size:
                    assert nf[j].shape == (
                        min(self.batch_size, data_size),
                        1,
                        self.n_feat,
                    )
                else:
                    assert nf[j].shape == (
                        min(self.batch_size, data_size),
                        0,
                        self.n_feat,
                    )
            assert len(nl) == min(self.batch_size, data_size)
            assert all(nl == 0)

    def test_GraphSAGELinkGenerator_no_samples(self):
        """
        The SampledBFS sampler, created inside the mapper, currently throws a ValueError when the num_samples list is empty.
        This might change in the future, so this test might have to be re-written.

        """
        G = example_graph(feature_size=self.n_feat)
        data_size = G.number_of_edges()
        edge_labels = [0] * data_size

        mapper = GraphSAGELinkGenerator(
            G, batch_size=self.batch_size, num_samples=[]
        ).flow(G.edges(), edge_labels)

        assert len(mapper) == 2
        with pytest.raises(ValueError):
            nf, nl = mapper[0]

    def test_GraphSAGELinkGenerator_no_targets(self):
        """
        This tests link generator's iterator for prediction, i.e., without targets provided
        """
        G = example_graph(feature_size=self.n_feat)
        gen = GraphSAGELinkGenerator(
            G, batch_size=self.batch_size, num_samples=self.num_samples
        ).flow(G.edges())
        for i in range(len(gen)):
            assert gen[i][1] is None

    def test_GraphSAGELinkGenerator_isolates(self):
        """
        Test for handling of isolated nodes
        """
        n_feat = 4
        n_batch = 2
        n_samples = [2, 2]

        # test graph
        G = example_graph_random(
            feature_size=n_feat, n_nodes=6, n_isolates=2, n_edges=10
        )

        # Check sizes with one isolated node
        head_links = [(1, 5)]
        gen = GraphSAGELinkGenerator(G, batch_size=n_batch, num_samples=n_samples).flow(
            head_links
        )

        ne, nl = gen[0]
        assert pytest.approx([1, 1, 2, 2, 4, 4]) == [x.shape[1] for x in ne]

        # Check sizes with two isolated nodes
        head_links = [(4, 5)]
        gen = GraphSAGELinkGenerator(G, batch_size=n_batch, num_samples=n_samples).flow(
            head_links
        )

        ne, nl = gen[0]
        assert pytest.approx([1, 1, 2, 2, 4, 4]) == [x.shape[1] for x in ne]

    def test_GraphSAGELinkGenerator_unsupervisedSampler_flow(self):
        """
        This tests link generator's initialization for on demand link generation i.e. there is no pregenerated list of samples provided to it.
        """
        n_feat = 4
        n_batch = 2
        n_samples = [2, 2]

        # test graph
        G = example_graph_random(
            feature_size=n_feat, n_nodes=6, n_isolates=2, n_edges=10
        )

        unsupervisedSamples = UnsupervisedSampler(G, nodes=G.nodes())

        gen = GraphSAGELinkGenerator(G, batch_size=n_batch, num_samples=n_samples).flow(
            unsupervisedSamples
        )

        # The flow method is not passed UnsupervisedSampler object or a list of samples is not passed
        with pytest.raises(KeyError):
            gen = GraphSAGELinkGenerator(
                G, batch_size=n_batch, num_samples=n_samples
            ).flow("not_a_list_of_samples_or_a_sample_generator")

        # The flow method is not passed nothing
        with pytest.raises(TypeError):
            gen = GraphSAGELinkGenerator(
                G, batch_size=n_batch, num_samples=n_samples
            ).flow()

    def test_GraphSAGELinkGenerator_unsupervisedSampler_sample_generation(self):

        G = example_graph(feature_size=self.n_feat)

        unsupervisedSamples = UnsupervisedSampler(G)

        gen = GraphSAGELinkGenerator(
            G, batch_size=self.batch_size, num_samples=self.num_samples
        )
        mapper = gen.flow(unsupervisedSamples)

        assert mapper.data_size == len(list(G.nodes())) * 2
        assert mapper.batch_size == self.batch_size
        assert len(mapper) == np.ceil(mapper.data_size / mapper.batch_size)
        assert len(set(gen.head_node_types)) == 1

        for batch in range(len(mapper)):
            nf, nl = mapper[batch]

            assert len(nf) == 3 * 2

            for ii in range(2):
                assert nf[ii].shape == (
                    min(self.batch_size, mapper.data_size),
                    1,
                    self.n_feat,
                )
                assert nf[ii + 2].shape == (
                    min(self.batch_size, mapper.data_size),
                    2,
                    self.n_feat,
                )
                assert nf[ii + 2 * 2].shape == (
                    min(self.batch_size, mapper.data_size),
                    2 * 2,
                    self.n_feat,
                )
                assert len(nl) == min(self.batch_size, mapper.data_size)

        with pytest.raises(IndexError):
            nf, nl = mapper[8]


class Test_HinSAGELinkGenerator(object):
    """
    Tests of HinSAGELinkGenerator class
    """

    n_feat = {"B": 5, "A": 10}
    batch_size = 2
    num_samples = [2, 3]

    def test_HinSAGELinkGenerator_constructor(self):

        # Constructor with a homogeneous graph:
        G = example_HIN_homo(self.n_feat)
        links = [(1, 4), (1, 5), (0, 4), (5, 0)]  # ('user', 'user') links
        link_labels = [0] * len(links)

        gen = HinSAGELinkGenerator(
            G,
            batch_size=self.batch_size,
            num_samples=self.num_samples,
            head_node_types=["B", "B"],
        )
        mapper = gen.flow(links, link_labels)

        assert mapper.data_size == len(links)
        assert len(mapper.ids) == len(links)
        assert tuple(gen.head_node_types) == ("B", "B")

        # Constructor with a heterogeneous graph:
        G = example_hin_1(self.n_feat)
        links = [(1, 4), (1, 5), (0, 4), (0, 5)]  # ('movie', 'user') links
        link_labels = [0] * len(links)

        gen = HinSAGELinkGenerator(
            G,
            batch_size=self.batch_size,
            num_samples=self.num_samples,
            head_node_types=["A", "B"],
        )
        mapper = gen.flow(links, link_labels)

        assert mapper.data_size == len(links)
        assert len(mapper.ids) == len(links)
        assert mapper.data_size == len(link_labels)
        assert tuple(gen.head_node_types) == ("A", "B")

    def test_HinSAGELinkGenerator_constructor_multiple_link_types(self):
        G = example_hin_1(self.n_feat)

        # first 3 are ('movie', 'user') links, the last is ('user', 'movie') link.
        links = [(1, 4), (1, 5), (0, 4), (5, 0)]
        link_labels = [0] * len(links)

        with pytest.raises(ValueError):
            HinSAGELinkGenerator(
                G,
                batch_size=self.batch_size,
                num_samples=self.num_samples,
                head_node_types=["A", "B"],
            ).flow(links, link_labels)

        # all edges in G, which have multiple link types
        links = G.edges()
        link_labels = [0] * len(links)

        with pytest.raises(ValueError):
            HinSAGELinkGenerator(
                G,
                batch_size=self.batch_size,
                num_samples=self.num_samples,
                head_node_types=["B", "B"],
            ).flow(links, link_labels)

    def test_HinSAGELinkGenerator_1(self):
        G = example_hin_1(self.n_feat)
        links = [(1, 4), (1, 5), (0, 4), (0, 5)]  # selected ('movie', 'user') links
        data_size = len(links)
        link_labels = [0] * data_size

        mapper = HinSAGELinkGenerator(
            G,
            batch_size=self.batch_size,
            num_samples=self.num_samples,
            head_node_types=["A", "B"],
        ).flow(links, link_labels)

        assert len(mapper) == 2

        for batch in range(len(mapper)):
            nf, nl = mapper[batch]
            assert len(nf) == 10
            assert nf[0].shape == (self.batch_size, 1, self.n_feat["A"])
            assert nf[1].shape == (self.batch_size, 1, self.n_feat["B"])
            assert nf[2].shape == (
                self.batch_size,
                self.num_samples[0],
                self.n_feat["B"],
            )
            assert nf[3].shape == (
                self.batch_size,
                self.num_samples[0],
                self.n_feat["B"],
            )
            assert nf[4].shape == (
                self.batch_size,
                self.num_samples[0],
                self.n_feat["A"],
            )
            assert nf[5].shape == (
                self.batch_size,
                np.multiply(*self.num_samples),
                self.n_feat["B"],
            )
            assert nf[6].shape == (
                self.batch_size,
                np.multiply(*self.num_samples),
                self.n_feat["A"],
            )
            assert nf[7].shape == (
                self.batch_size,
                np.multiply(*self.num_samples),
                self.n_feat["B"],
            )
            assert nf[8].shape == (
                self.batch_size,
                np.multiply(*self.num_samples),
                self.n_feat["A"],
            )
            assert nf[9].shape == (
                self.batch_size,
                np.multiply(*self.num_samples),
                self.n_feat["B"],
            )

        with pytest.raises(IndexError):
            nf, nl = mapper[2]

    def test_HinSAGELinkGenerator_shuffle(self):
        def test_edge_consistency(shuffle):
            G = example_hin_1({"B": 1, "A": 1})
            edges = [(1, 4), (1, 5), (0, 4), (0, 5)]  # selected ('movie', 'user') links
            data_size = len(edges)
            edge_labels = np.arange(data_size)

            mapper = HinSAGELinkGenerator(
                G, batch_size=2, num_samples=[0], head_node_types=["A", "B"]
            ).flow(edges, edge_labels, shuffle=shuffle)

            assert len(mapper) == 2
            for batch in range(len(mapper)):
                nf, nl = mapper[batch]
                e1 = edges[nl[0]]
                e2 = edges[nl[1]]
                assert nf[0][0, 0, 0] == e1[0]
                assert nf[1][0, 0, 0] == e1[1]
                assert nf[0][1, 0, 0] == e2[0]
                assert nf[1][1, 0, 0] == e2[1]

        test_edge_consistency(True)
        test_edge_consistency(False)

    def test_HinSAGELinkGenerator_no_targets(self):
        """
        This tests link generator's iterator for prediction, i.e., without targets provided
        """
        G = example_hin_1(self.n_feat)
        links = [(1, 4), (1, 5), (0, 4), (0, 5)]  # selected ('movie', 'user') links
        data_size = len(links)

        gen = HinSAGELinkGenerator(
            G,
            batch_size=self.batch_size,
            num_samples=self.num_samples,
            head_node_types=["A", "B"],
        ).flow(links)
        for i in range(len(gen)):
            assert gen[i][1] is None

    def test_HinSAGELinkGenerator_isolates(self):
        """
        This tests link generator's iterator for prediction, i.e., without targets provided
        """
        n_batch = 2
        n_samples = [2, 2]

        feature_size_by_type = {"A": 4, "B": 2}
        nodes_by_type = {"A": 5, "B": 5}
        n_isolates_by_type = {"A": 0, "B": 2}
        edges_by_type = {("A", "A"): 5, ("A", "B"): 10}
        Gh, hnodes = example_hin_random(
            feature_size_by_type, nodes_by_type, n_isolates_by_type, edges_by_type
        )

        # Non-isolate + isolate
        head_links = [(hnodes["A"][0], hnodes["B"][-1])]
        gen = HinSAGELinkGenerator(
            Gh, batch_size=n_batch, num_samples=n_samples, head_node_types=["A", "B"]
        )
        flow = gen.flow(head_links)

        ne, nl = flow[0]
        assert len(gen._sampling_schema[0]) == len(ne)
        assert pytest.approx([1, 1, 2, 2, 2, 4, 4, 4, 4, 4]) == [x.shape[1] for x in ne]

        # Two isolates
        head_links = [(hnodes["B"][-2], hnodes["B"][-1])]
        gen = HinSAGELinkGenerator(
            Gh, batch_size=n_batch, num_samples=n_samples, head_node_types=["B", "B"]
        )
        flow = gen.flow(head_links)

        ne, nl = flow[0]
        assert len(gen._sampling_schema[0]) == len(ne)
        assert pytest.approx([1, 1, 2, 2, 4, 4, 4, 4]) == [x.shape[1] for x in ne]

        # With two isolates, all features are zero
        assert all(pytest.approx(0) == x for x in ne[2:])


class Test_Attri2VecLinkGenerator:
    """
    Tests of Attri2VecLinkGenerator class
    """

    n_feat = 4
    batch_size = 2

    def test_LinkMapper_constructor(self):

        G = example_graph(feature_size=self.n_feat)
        edge_labels = [0] * G.number_of_edges()

        generator = Attri2VecLinkGenerator(G, batch_size=self.batch_size)
        mapper = generator.flow(G.edges(), edge_labels)
        assert generator.batch_size == self.batch_size
        assert mapper.data_size == G.number_of_edges()
        assert len(mapper.ids) == G.number_of_edges()

        G = example_graph(feature_size=self.n_feat, is_directed=True)
        edge_labels = [0] * G.number_of_edges()
        generator = Attri2VecLinkGenerator(G, batch_size=self.batch_size)
        mapper = generator.flow(G.edges(), edge_labels)
        assert generator.batch_size == self.batch_size
        assert mapper.data_size == G.number_of_edges()
        assert len(mapper.ids) == G.number_of_edges()

    def test_Attri2VecLinkGenerator_1(self):

        G = example_graph(feature_size=self.n_feat)
        data_size = G.number_of_edges()
        edge_labels = [0] * data_size

        mapper = Attri2VecLinkGenerator(G, batch_size=self.batch_size).flow(
            G.edges(), edge_labels
        )

        assert len(mapper) == 2

        for batch in range(len(mapper)):
            nf, nl = mapper[batch]
            assert len(nf) == 2
            assert nf[0].shape == (min(self.batch_size, data_size), self.n_feat)
            assert nf[1].shape == (min(self.batch_size, data_size),)
            assert len(nl) == min(self.batch_size, data_size)
            assert all(nl == 0)

        with pytest.raises(IndexError):
            nf, nl = mapper[2]

    def test_edge_consistency(self):
        G = example_graph(feature_size=1)
        edges = list(G.edges())
        edge_labels = list(range(len(edges)))

        mapper = Attri2VecLinkGenerator(G, batch_size=2).flow(edges, edge_labels)

        assert len(mapper) == 2

        for batch in range(len(mapper)):
            nf, nl = mapper[batch]
            e1 = edges[nl[0]]
            e2 = edges[nl[1]]
            assert nf[0][0, 0] == e1[0]
            assert nf[1][0] == G.get_index_for_nodes([e1[1]])[0]
            assert nf[0][1, 0] == e2[0]
            assert nf[1][1] == G.get_index_for_nodes([e2[1]])[0]

    def test_Attri2VecLinkGenerator_not_Stellargraph(self):
        G = nx.Graph()
        elist = [(1, 2), (2, 3), (1, 4), (3, 2)]
        G.add_edges_from(elist)

        # Add example features
        for v in G.nodes():
            G.nodes[v]["feature"] = np.ones(1)

        with pytest.raises(TypeError):
            Attri2VecLinkGenerator(G, batch_size=self.batch_size)

    def test_Attri2VecLinkGenerator_no_targets(self):
        """
        This tests link generator's iterator for prediction, i.e., without targets provided
        """
        G = example_graph(feature_size=self.n_feat)
        gen = Attri2VecLinkGenerator(G, batch_size=self.batch_size).flow(G.edges())
        for i in range(len(gen)):
            assert gen[i][1] is None

    def test_Attri2VecLinkGenerator_unsupervisedSampler_flow(self):
        """
        This tests link generator's initialization for on demand link generation i.e. there is no pregenerated list of samples provided to it.
        """
        n_feat = 4
        n_batch = 2

        # test graph
        G = example_graph_random(
            feature_size=n_feat, n_nodes=6, n_isolates=2, n_edges=10
        )

        unsupervisedSamples = UnsupervisedSampler(G, nodes=G.nodes())

        gen = Attri2VecLinkGenerator(G, batch_size=n_batch).flow(unsupervisedSamples)

        # The flow method is not passed UnsupervisedSampler object or a list of samples is not passed
        with pytest.raises(KeyError):
            gen = Attri2VecLinkGenerator(G, batch_size=n_batch).flow(
                "not_a_list_of_samples_or_a_sample_generator"
            )

        # The flow method is not passed nothing
        with pytest.raises(TypeError):
            gen = Attri2VecLinkGenerator(G, batch_size=n_batch).flow()

    def test_Attri2VecLinkGenerator_unsupervisedSampler_sample_generation(self):

        G = example_graph(feature_size=self.n_feat)

        unsupervisedSamples = UnsupervisedSampler(G)

        mapper = Attri2VecLinkGenerator(G, batch_size=self.batch_size).flow(
            unsupervisedSamples
        )

        assert mapper.data_size == len(list(G.nodes())) * 2
        assert mapper.batch_size == self.batch_size
        assert len(mapper) == np.ceil(mapper.data_size / mapper.batch_size)

        for batch in range(len(mapper)):
            nf, nl = mapper[batch]

            assert len(nf) == 2

            assert nf[0].shape == (min(self.batch_size, mapper.data_size), self.n_feat)
            assert nf[1].shape == (min(self.batch_size, mapper.data_size),)
            assert len(nl) == min(self.batch_size, mapper.data_size)

        with pytest.raises(IndexError):
            nf, nl = mapper[8]


<<<<<<< HEAD
class Test_Node2VecLinkGenerator:
    """
    Tests of Node2VecLinkGenerator class
    """

    batch_size = 2
    n_feat = 4

    def test_LinkMapper_constructor(self):

        G = example_Graph_1(self.n_feat)
        edge_labels = [0] * G.number_of_edges()

        generator = Node2VecLinkGenerator(G, batch_size=self.batch_size)
        mapper = generator.flow(G.edges(), edge_labels)
        assert generator.batch_size == self.batch_size
        assert mapper.data_size == G.number_of_edges()
        assert len(mapper.ids) == G.number_of_edges()

        G = example_Graph_1()
        edge_labels = [0] * G.number_of_edges()

        generator = Node2VecLinkGenerator(G, batch_size=self.batch_size)
=======
class Test_DirectedGraphSAGELinkGenerator:
    """
    Tests of GraphSAGELinkGenerator class
    """

    n_feat = 4
    batch_size = 2
    in_samples = [2, 4]
    out_samples = [6, 8]

    def test_constructor(self):

        G = example_graph(feature_size=self.n_feat, is_directed=True)
        edge_labels = [0] * G.number_of_edges()

        generator = DirectedGraphSAGELinkGenerator(
            G,
            batch_size=self.batch_size,
            in_samples=self.in_samples,
            out_samples=self.out_samples,
        )
>>>>>>> ecd38f9c
        mapper = generator.flow(G.edges(), edge_labels)
        assert generator.batch_size == self.batch_size
        assert mapper.data_size == G.number_of_edges()
        assert len(mapper.ids) == G.number_of_edges()

<<<<<<< HEAD
    def test_Node2VecLinkGenerator_1(self):

        G = example_Graph_2()
        data_size = G.number_of_edges()
        edge_labels = [0] * data_size

        mapper = Node2VecLinkGenerator(G, batch_size=self.batch_size).flow(
            G.edges(), edge_labels
        )
=======
    def test_batch_feature_shapes(self):

        G = example_graph(feature_size=self.n_feat, is_directed=True)
        data_size = G.number_of_edges()
        edge_labels = [0] * data_size

        mapper = DirectedGraphSAGELinkGenerator(
            G,
            batch_size=self.batch_size,
            in_samples=self.in_samples,
            out_samples=self.out_samples,
        ).flow(G.edges(), edge_labels)
>>>>>>> ecd38f9c

        assert len(mapper) == 2

        for batch in range(len(mapper)):
            nf, nl = mapper[batch]
<<<<<<< HEAD
            assert len(nf) == 2
            assert nf[0].shape == (min(self.batch_size, data_size),)
            assert nf[1].shape == (min(self.batch_size, data_size),)
            assert len(nl) == min(self.batch_size, data_size)
            assert all(nl == 0)
=======

            assert len(nf) == 2 ** (len(self.in_samples) + 2) - 2

            ins, outs = self.in_samples, self.out_samples
            dims = [
                1,
                ins[0],
                outs[0],
                ins[0] * ins[1],
                ins[0] * outs[1],
                outs[0] * ins[1],
                outs[0] * outs[1],
            ]

            for ii, dim in zip(range(7), dims):
                assert (
                    nf[2 * ii].shape
                    == nf[2 * ii + 1].shape
                    == (min(self.batch_size, data_size), dim, self.n_feat)
                )
>>>>>>> ecd38f9c

        with pytest.raises(IndexError):
            nf, nl = mapper[2]

<<<<<<< HEAD
    def test_edge_consistency(self):
        G = example_Graph_2(1)
        edges = list(G.edges())
        edge_labels = list(range(len(edges)))

        mapper = Node2VecLinkGenerator(G, batch_size=2).flow(edges, edge_labels)
=======
    @pytest.mark.parametrize("shuffle", [True, False])
    def test_shuffle(self, shuffle):

        G = example_graph(feature_size=1, is_directed=True)
        edges = list(G.edges())
        edge_labels = list(range(len(edges)))

        mapper = DirectedGraphSAGELinkGenerator(
            G, batch_size=2, in_samples=[0], out_samples=[0]
        ).flow(edges, edge_labels, shuffle=shuffle)
>>>>>>> ecd38f9c

        assert len(mapper) == 2

        for batch in range(len(mapper)):
            nf, nl = mapper[batch]
            e1 = edges[nl[0]]
            e2 = edges[nl[1]]
<<<<<<< HEAD
            assert nf[0][0] == G.get_index_for_nodes([e1[0]])[0]
            assert nf[1][0] == G.get_index_for_nodes([e1[1]])[0]
            assert nf[0][1] == G.get_index_for_nodes([e2[0]])[0]
            assert nf[1][1] == G.get_index_for_nodes([e2[1]])[0]

    def test_Node2VecLinkGenerator_not_Stellargraph(self):
        G = nx.Graph()
        elist = [(1, 2), (2, 3), (1, 4), (3, 2)]
        G.add_edges_from(elist)

        with pytest.raises(TypeError):
            Node2VecLinkGenerator(G, batch_size=self.batch_size)

    def test_Node2VecLinkGenerator_no_targets(self):
        """
        This tests link generator's iterator for prediction, i.e., without targets provided
        """
        G = example_Graph_2()
        gen = Node2VecLinkGenerator(G, batch_size=self.batch_size).flow(G.edges())
        for i in range(len(gen)):
            assert gen[i][1] is None

    def test_Node2VecLinkGenerator_unsupervisedSampler_flow(self):
=======
            assert nf[0][0, 0, 0] == e1[0]
            assert nf[1][0, 0, 0] == e1[1]
            assert nf[0][1, 0, 0] == e2[0]
            assert nf[1][1, 0, 0] == e2[1]

    def test_zero_dim_samples(self):

        G = example_graph(feature_size=self.n_feat, is_directed=True)
        data_size = G.number_of_edges()
        edge_labels = [0] * data_size

        mapper = DirectedGraphSAGELinkGenerator(
            G, batch_size=self.batch_size, in_samples=[0], out_samples=[0],
        ).flow(G.edges(), edge_labels)

        assert len(mapper) == 2

        for ii in range(len(mapper)):
            nf, nl = mapper[ii]
            assert len(nf) == 2 ** (len([0]) + 2) - 2
            for f in nf[:2]:
                assert f.shape == (self.batch_size, 1, self.n_feat)

            # neighbours
            for f in nf[2:]:
                assert f.shape == (self.batch_size, 0, self.n_feat)

            assert len(nl) == min(self.batch_size, data_size)
            assert all(nl == 0)

    @pytest.mark.parametrize("samples", [([], []), ([], [0]), ([0], [])])
    def test_no_samples(self, samples):
        """
        The SampledBFS sampler, created inside the mapper, currently throws a ValueError when the num_samples list is empty.
        This might change in the future, so this test might have to be re-written.

        """
        G = example_graph(feature_size=self.n_feat)
        data_size = G.number_of_edges()
        edge_labels = [0] * data_size
        in_samples, out_samples = samples

        mapper = DirectedGraphSAGELinkGenerator(
            G,
            batch_size=self.batch_size,
            in_samples=in_samples,
            out_samples=out_samples,
        ).flow(G.edges(), edge_labels)

        assert len(mapper) == 2
        with pytest.raises(ValueError):
            nf, nl = mapper[0]

    def test_no_targets(self):
        """
        This tests link generator's iterator for prediction, i.e., without targets provided
        """
        G = example_graph(feature_size=self.n_feat, is_directed=True)
        gen = DirectedGraphSAGELinkGenerator(
            G,
            batch_size=self.batch_size,
            in_samples=self.in_samples,
            out_samples=self.out_samples,
        ).flow(G.edges())
        for i in range(len(gen)):
            assert gen[i][1] is None

    def test_isolates(self):
        """
        Test for handling of isolated nodes
        """
        n_feat = 4
        n_batch = 3

        # test graph
        G = example_graph_random(
            feature_size=n_feat, n_nodes=6, n_isolates=2, n_edges=10, is_directed=True
        )

        # get sizes with no isolated nodes

        head_links = [(1, 2)]
        gen = DirectedGraphSAGELinkGenerator(
            G,
            batch_size=n_batch,
            in_samples=self.in_samples,
            out_samples=self.out_samples,
        ).flow(head_links)

        ne, nl = gen[0]
        expected_sizes = [x.shape[1] for x in ne]

        # Check sizes with one isolated node
        head_links = [(1, 5)]
        gen = DirectedGraphSAGELinkGenerator(
            G,
            batch_size=n_batch,
            in_samples=self.in_samples,
            out_samples=self.out_samples,
        ).flow(head_links)

        ne, nl = gen[0]
        assert pytest.approx(expected_sizes) == [x.shape[1] for x in ne]

        # Check sizes with two isolated nodes
        head_links = [(4, 5)]
        gen = DirectedGraphSAGELinkGenerator(
            G,
            batch_size=n_batch,
            in_samples=self.in_samples,
            out_samples=self.out_samples,
        ).flow(head_links)

        ne, nl = gen[0]
        assert pytest.approx(expected_sizes) == [x.shape[1] for x in ne]

    def test_unsupervisedSampler_flow(self):
>>>>>>> ecd38f9c
        """
        This tests link generator's initialization for on demand link generation i.e. there is no pregenerated list of samples provided to it.
        """
        n_feat = 4
        n_batch = 2
<<<<<<< HEAD

        # test graph
        G = example_graph_random(feature_size=None, n_nodes=6, n_isolates=2, n_edges=10)

        unsupervisedSamples = UnsupervisedSampler(G, nodes=G.nodes())

        gen = Node2VecLinkGenerator(G, batch_size=n_batch).flow(unsupervisedSamples)

        # The flow method is not passed UnsupervisedSampler object or a list of samples is not passed
        with pytest.raises(KeyError):
            gen = Node2VecLinkGenerator(G, batch_size=n_batch).flow(
                "not_a_list_of_samples_or_a_sample_generator"
            )

        # The flow method is not passed nothing
        with pytest.raises(TypeError):
            gen = Node2VecLinkGenerator(G, batch_size=n_batch).flow()

    def test_Node2VecLinkGenerator_unsupervisedSampler_sample_generation(self):

        G = example_Graph_2()

        unsupervisedSamples = UnsupervisedSampler(G)

        mapper = Node2VecLinkGenerator(G, batch_size=self.batch_size).flow(
            unsupervisedSamples
        )

        assert mapper.data_size == 16
        assert self.batch_size == 2
        assert len(mapper) == 8
=======
        n_samples = [2, 2]

        # test graph
        G = example_graph_random(
            feature_size=n_feat, n_nodes=6, n_isolates=2, n_edges=10, is_directed=True
        )

        unsupervisedSamples = UnsupervisedSampler(G, nodes=G.nodes())

        gen = DirectedGraphSAGELinkGenerator(
            G,
            batch_size=n_batch,
            in_samples=self.in_samples,
            out_samples=self.out_samples,
        ).flow(unsupervisedSamples)

        # The flow method is not passed UnsupervisedSampler object or a list of samples is not passed
        with pytest.raises(KeyError):
            gen = DirectedGraphSAGELinkGenerator(
                G,
                batch_size=n_batch,
                in_samples=self.in_samples,
                out_samples=self.out_samples,
            ).flow("not_a_list_of_samples_or_a_sample_generator")

        # The flow method is not passed nothing
        with pytest.raises(TypeError):
            gen = DirectedGraphSAGELinkGenerator(
                G,
                batch_size=n_batch,
                in_samples=self.in_samples,
                out_samples=self.out_samples,
            ).flow()

    def test_unsupervisedSampler_sample_generation(self):

        G = example_graph(feature_size=self.n_feat, is_directed=True)

        unsupervisedSamples = UnsupervisedSampler(G)

        gen = DirectedGraphSAGELinkGenerator(
            G,
            batch_size=self.batch_size,
            in_samples=self.in_samples,
            out_samples=self.out_samples,
        )
        mapper = gen.flow(unsupervisedSamples)

        assert mapper.data_size == len(list(G.nodes())) * 2
        assert mapper.batch_size == self.batch_size
        assert len(mapper) == np.ceil(mapper.data_size / mapper.batch_size)
        assert len(set(gen.head_node_types)) == 1
>>>>>>> ecd38f9c

        for batch in range(len(mapper)):
            nf, nl = mapper[batch]

<<<<<<< HEAD
            assert len(nf) == 2

            assert nf[0].shape == (min(self.batch_size, mapper.data_size),)
            assert nf[1].shape == (min(self.batch_size, mapper.data_size),)
            assert len(nl) == min(self.batch_size, mapper.data_size)
            assert sorted(nl) == [0, 1]

        with pytest.raises(IndexError):
            nf, nl = mapper[8]
=======
            assert len(nf) == 2 ** (len(self.in_samples) + 2) - 2

            ins, outs = self.in_samples, self.out_samples
            dims = [
                1,
                ins[0],
                outs[0],
                ins[0] * ins[1],
                ins[0] * outs[1],
                outs[0] * ins[1],
                outs[0] * outs[1],
            ]

            for ii, dim in zip(range(7), dims):
                assert (
                    nf[2 * ii].shape
                    == nf[2 * ii + 1].shape
                    == (min(self.batch_size, mapper.data_size), dim, self.n_feat)
                )
>>>>>>> ecd38f9c
<|MERGE_RESOLUTION|>--- conflicted
+++ resolved
@@ -771,7 +771,6 @@
             nf, nl = mapper[8]
 
 
-<<<<<<< HEAD
 class Test_Node2VecLinkGenerator:
     """
     Tests of Node2VecLinkGenerator class
@@ -795,35 +794,11 @@
         edge_labels = [0] * G.number_of_edges()
 
         generator = Node2VecLinkGenerator(G, batch_size=self.batch_size)
-=======
-class Test_DirectedGraphSAGELinkGenerator:
-    """
-    Tests of GraphSAGELinkGenerator class
-    """
-
-    n_feat = 4
-    batch_size = 2
-    in_samples = [2, 4]
-    out_samples = [6, 8]
-
-    def test_constructor(self):
-
-        G = example_graph(feature_size=self.n_feat, is_directed=True)
-        edge_labels = [0] * G.number_of_edges()
-
-        generator = DirectedGraphSAGELinkGenerator(
-            G,
-            batch_size=self.batch_size,
-            in_samples=self.in_samples,
-            out_samples=self.out_samples,
-        )
->>>>>>> ecd38f9c
         mapper = generator.flow(G.edges(), edge_labels)
         assert generator.batch_size == self.batch_size
         assert mapper.data_size == G.number_of_edges()
         assert len(mapper.ids) == G.number_of_edges()
 
-<<<<<<< HEAD
     def test_Node2VecLinkGenerator_1(self):
 
         G = example_Graph_2()
@@ -833,32 +808,150 @@
         mapper = Node2VecLinkGenerator(G, batch_size=self.batch_size).flow(
             G.edges(), edge_labels
         )
-=======
-    def test_batch_feature_shapes(self):
-
-        G = example_graph(feature_size=self.n_feat, is_directed=True)
-        data_size = G.number_of_edges()
-        edge_labels = [0] * data_size
-
-        mapper = DirectedGraphSAGELinkGenerator(
-            G,
-            batch_size=self.batch_size,
-            in_samples=self.in_samples,
-            out_samples=self.out_samples,
-        ).flow(G.edges(), edge_labels)
->>>>>>> ecd38f9c
 
         assert len(mapper) == 2
 
         for batch in range(len(mapper)):
             nf, nl = mapper[batch]
-<<<<<<< HEAD
             assert len(nf) == 2
             assert nf[0].shape == (min(self.batch_size, data_size),)
             assert nf[1].shape == (min(self.batch_size, data_size),)
             assert len(nl) == min(self.batch_size, data_size)
             assert all(nl == 0)
-=======
+
+        with pytest.raises(IndexError):
+            nf, nl = mapper[2]
+
+    def test_edge_consistency(self):
+        G = example_Graph_2(1)
+        edges = list(G.edges())
+        edge_labels = list(range(len(edges)))
+
+        mapper = Node2VecLinkGenerator(G, batch_size=2).flow(edges, edge_labels)
+
+        assert len(mapper) == 2
+
+        for batch in range(len(mapper)):
+            nf, nl = mapper[batch]
+            e1 = edges[nl[0]]
+            e2 = edges[nl[1]]
+            assert nf[0][0] == G.get_index_for_nodes([e1[0]])[0]
+            assert nf[1][0] == G.get_index_for_nodes([e1[1]])[0]
+            assert nf[0][1] == G.get_index_for_nodes([e2[0]])[0]
+            assert nf[1][1] == G.get_index_for_nodes([e2[1]])[0]
+
+    def test_Node2VecLinkGenerator_not_Stellargraph(self):
+        G = nx.Graph()
+        elist = [(1, 2), (2, 3), (1, 4), (3, 2)]
+        G.add_edges_from(elist)
+
+        with pytest.raises(TypeError):
+            Node2VecLinkGenerator(G, batch_size=self.batch_size)
+
+    def test_Node2VecLinkGenerator_no_targets(self):
+        """
+        This tests link generator's iterator for prediction, i.e., without targets provided
+        """
+        G = example_Graph_2()
+        gen = Node2VecLinkGenerator(G, batch_size=self.batch_size).flow(G.edges())
+        for i in range(len(gen)):
+            assert gen[i][1] is None
+
+    def test_Node2VecLinkGenerator_unsupervisedSampler_flow(self):
+        """
+        This tests link generator's initialization for on demand link generation i.e. there is no pregenerated list of samples provided to it.
+        """
+        n_feat = 4
+        n_batch = 2
+
+        # test graph
+        G = example_graph_random(feature_size=None, n_nodes=6, n_isolates=2, n_edges=10)
+
+        unsupervisedSamples = UnsupervisedSampler(G, nodes=G.nodes())
+
+        gen = Node2VecLinkGenerator(G, batch_size=n_batch).flow(unsupervisedSamples)
+
+        # The flow method is not passed UnsupervisedSampler object or a list of samples is not passed
+        with pytest.raises(KeyError):
+            gen = Node2VecLinkGenerator(G, batch_size=n_batch).flow(
+                "not_a_list_of_samples_or_a_sample_generator"
+            )
+
+        # The flow method is not passed nothing
+        with pytest.raises(TypeError):
+            gen = Node2VecLinkGenerator(G, batch_size=n_batch).flow()
+
+    def test_Node2VecLinkGenerator_unsupervisedSampler_sample_generation(self):
+
+        G = example_Graph_2()
+
+        unsupervisedSamples = UnsupervisedSampler(G)
+
+        mapper = Node2VecLinkGenerator(G, batch_size=self.batch_size).flow(
+            unsupervisedSamples
+        )
+
+        assert mapper.data_size == 16
+        assert self.batch_size == 2
+        assert len(mapper) == 8
+
+        for batch in range(len(mapper)):
+            nf, nl = mapper[batch]
+
+            assert len(nf) == 2
+
+            assert nf[0].shape == (min(self.batch_size, mapper.data_size),)
+            assert nf[1].shape == (min(self.batch_size, mapper.data_size),)
+            assert len(nl) == min(self.batch_size, mapper.data_size)
+            assert sorted(nl) == [0, 1]
+
+        with pytest.raises(IndexError):
+            nf, nl = mapper[8]
+
+            
+class Test_DirectedGraphSAGELinkGenerator:
+    """
+    Tests of GraphSAGELinkGenerator class
+    """
+
+    n_feat = 4
+    batch_size = 2
+    in_samples = [2, 4]
+    out_samples = [6, 8]
+
+    def test_constructor(self):
+
+        G = example_graph(feature_size=self.n_feat, is_directed=True)
+        edge_labels = [0] * G.number_of_edges()
+
+        generator = DirectedGraphSAGELinkGenerator(
+            G,
+            batch_size=self.batch_size,
+            in_samples=self.in_samples,
+            out_samples=self.out_samples,
+        )
+        mapper = generator.flow(G.edges(), edge_labels)
+        assert generator.batch_size == self.batch_size
+        assert mapper.data_size == G.number_of_edges()
+        assert len(mapper.ids) == G.number_of_edges()
+
+    def test_batch_feature_shapes(self):
+
+        G = example_graph(feature_size=self.n_feat, is_directed=True)
+        data_size = G.number_of_edges()
+        edge_labels = [0] * data_size
+
+        mapper = DirectedGraphSAGELinkGenerator(
+            G,
+            batch_size=self.batch_size,
+            in_samples=self.in_samples,
+            out_samples=self.out_samples,
+        ).flow(G.edges(), edge_labels)
+
+        assert len(mapper) == 2
+
+        for batch in range(len(mapper)):
+            nf, nl = mapper[batch]
 
             assert len(nf) == 2 ** (len(self.in_samples) + 2) - 2
 
@@ -879,19 +972,10 @@
                     == nf[2 * ii + 1].shape
                     == (min(self.batch_size, data_size), dim, self.n_feat)
                 )
->>>>>>> ecd38f9c
 
         with pytest.raises(IndexError):
             nf, nl = mapper[2]
 
-<<<<<<< HEAD
-    def test_edge_consistency(self):
-        G = example_Graph_2(1)
-        edges = list(G.edges())
-        edge_labels = list(range(len(edges)))
-
-        mapper = Node2VecLinkGenerator(G, batch_size=2).flow(edges, edge_labels)
-=======
     @pytest.mark.parametrize("shuffle", [True, False])
     def test_shuffle(self, shuffle):
 
@@ -902,7 +986,6 @@
         mapper = DirectedGraphSAGELinkGenerator(
             G, batch_size=2, in_samples=[0], out_samples=[0]
         ).flow(edges, edge_labels, shuffle=shuffle)
->>>>>>> ecd38f9c
 
         assert len(mapper) == 2
 
@@ -910,31 +993,6 @@
             nf, nl = mapper[batch]
             e1 = edges[nl[0]]
             e2 = edges[nl[1]]
-<<<<<<< HEAD
-            assert nf[0][0] == G.get_index_for_nodes([e1[0]])[0]
-            assert nf[1][0] == G.get_index_for_nodes([e1[1]])[0]
-            assert nf[0][1] == G.get_index_for_nodes([e2[0]])[0]
-            assert nf[1][1] == G.get_index_for_nodes([e2[1]])[0]
-
-    def test_Node2VecLinkGenerator_not_Stellargraph(self):
-        G = nx.Graph()
-        elist = [(1, 2), (2, 3), (1, 4), (3, 2)]
-        G.add_edges_from(elist)
-
-        with pytest.raises(TypeError):
-            Node2VecLinkGenerator(G, batch_size=self.batch_size)
-
-    def test_Node2VecLinkGenerator_no_targets(self):
-        """
-        This tests link generator's iterator for prediction, i.e., without targets provided
-        """
-        G = example_Graph_2()
-        gen = Node2VecLinkGenerator(G, batch_size=self.batch_size).flow(G.edges())
-        for i in range(len(gen)):
-            assert gen[i][1] is None
-
-    def test_Node2VecLinkGenerator_unsupervisedSampler_flow(self):
-=======
             assert nf[0][0, 0, 0] == e1[0]
             assert nf[1][0, 0, 0] == e1[1]
             assert nf[0][1, 0, 0] == e2[0]
@@ -1052,45 +1110,11 @@
         assert pytest.approx(expected_sizes) == [x.shape[1] for x in ne]
 
     def test_unsupervisedSampler_flow(self):
->>>>>>> ecd38f9c
         """
         This tests link generator's initialization for on demand link generation i.e. there is no pregenerated list of samples provided to it.
         """
         n_feat = 4
         n_batch = 2
-<<<<<<< HEAD
-
-        # test graph
-        G = example_graph_random(feature_size=None, n_nodes=6, n_isolates=2, n_edges=10)
-
-        unsupervisedSamples = UnsupervisedSampler(G, nodes=G.nodes())
-
-        gen = Node2VecLinkGenerator(G, batch_size=n_batch).flow(unsupervisedSamples)
-
-        # The flow method is not passed UnsupervisedSampler object or a list of samples is not passed
-        with pytest.raises(KeyError):
-            gen = Node2VecLinkGenerator(G, batch_size=n_batch).flow(
-                "not_a_list_of_samples_or_a_sample_generator"
-            )
-
-        # The flow method is not passed nothing
-        with pytest.raises(TypeError):
-            gen = Node2VecLinkGenerator(G, batch_size=n_batch).flow()
-
-    def test_Node2VecLinkGenerator_unsupervisedSampler_sample_generation(self):
-
-        G = example_Graph_2()
-
-        unsupervisedSamples = UnsupervisedSampler(G)
-
-        mapper = Node2VecLinkGenerator(G, batch_size=self.batch_size).flow(
-            unsupervisedSamples
-        )
-
-        assert mapper.data_size == 16
-        assert self.batch_size == 2
-        assert len(mapper) == 8
-=======
         n_samples = [2, 2]
 
         # test graph
@@ -1143,22 +1167,10 @@
         assert mapper.batch_size == self.batch_size
         assert len(mapper) == np.ceil(mapper.data_size / mapper.batch_size)
         assert len(set(gen.head_node_types)) == 1
->>>>>>> ecd38f9c
 
         for batch in range(len(mapper)):
             nf, nl = mapper[batch]
 
-<<<<<<< HEAD
-            assert len(nf) == 2
-
-            assert nf[0].shape == (min(self.batch_size, mapper.data_size),)
-            assert nf[1].shape == (min(self.batch_size, mapper.data_size),)
-            assert len(nl) == min(self.batch_size, mapper.data_size)
-            assert sorted(nl) == [0, 1]
-
-        with pytest.raises(IndexError):
-            nf, nl = mapper[8]
-=======
             assert len(nf) == 2 ** (len(self.in_samples) + 2) - 2
 
             ins, outs = self.in_samples, self.out_samples
@@ -1177,5 +1189,4 @@
                     nf[2 * ii].shape
                     == nf[2 * ii + 1].shape
                     == (min(self.batch_size, mapper.data_size), dim, self.n_feat)
-                )
->>>>>>> ecd38f9c
+                )